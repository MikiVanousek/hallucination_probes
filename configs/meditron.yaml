probe_config:
  probe_id: meditron3_8b_lora_probe
  model_name: OpenMeditron/Meditron3-8B
  layer: 30
  lora_layers:
    - 0
    - 1
    - 2
    - 3
    - 4
    - 5
    - 6
    - 7
    - 8
    - 9
    - 10
    - 11
    - 12
    - 13
    - 14
    - 15
    - 16
    - 17
    - 18
    - 19
    - 20
    - 21
    - 22
    - 23
    - 24
    - 25
    - 26
    - 27
    - 28
    - 29
  lora_r: 32
  lora_alpha: 64
  lora_dropout: 0.05
  load_from: null
<<<<<<< HEAD
  hf_repo_id: "obalcells/hallucination-probes"

  threshold: 0.5


wandb_project: "hallucination-probes"
wandb_entity: "miki-light"

upload_to_hf: false
=======
  hf_repo_id: FayElhassan/hallucination-probes
  threshold: 0.46
wandb_project: hallucination-probes
upload_to_hf: true
>>>>>>> 29b21fc1
save_evaluation_metrics: true
save_roc_curves: false
dump_raw_eval_results: false
per_device_train_batch_size: 2
per_device_eval_batch_size: 2
enable_gradient_checkpointing: true
gradient_accumulation_steps: 8
max_grad_norm: 1.0
logging_steps: 10
seed: 42
high_loss_threshold: null
lambda_lm: 0.0
lambda_kl: 0.5
anneal_max_aggr: true
anneal_warmup: 0.1
probe_head_lr: 0.0015
lora_lr: 0.0003
train_datasets:
  - dataset_id: llama3_1_8b_longfact_train
    hf_repo: obalcells/longfact-annotations
    subset: Meta-Llama-3.1-8B-Instruct
    split: train
    max_length: 1536
    default_ignore: false
    last_span_token: false
    ignore_buffer: 0
    pos_weight: 10.0
    neg_weight: 1.0
    shuffle: true
    seed: 42
    process_on_the_fly: false
  - dataset_id: llama3_1_8b_longfact_augmented_train
    hf_repo: obalcells/longfact-augmented-annotations
    subset: Meta-Llama-3.1-8B-Instruct
    split: train
    max_length: 1536
    default_ignore: false
    last_span_token: false
    ignore_buffer: 0
    pos_weight: 10.0
    neg_weight: 1.0
    shuffle: true
    seed: 42
    process_on_the_fly: false
  - dataset_id: llama3_3_70b_longfact_train
    hf_repo: obalcells/longfact-annotations
    subset: Llama-3.3-70B-Instruct
    split: train
    max_length: 1536
    default_ignore: false
    last_span_token: false
    ignore_buffer: 0
    pos_weight: 10.0
    neg_weight: 1.0
    shuffle: true
    seed: 42
    process_on_the_fly: false
  - dataset_id: llama3_3_70b_longfact_augmented_train
    hf_repo: obalcells/longfact-augmented-annotations
    subset: Llama-3.3-70B-Instruct
    split: train
    max_length: 1536
    default_ignore: false
    last_span_token: false
    ignore_buffer: 0
    pos_weight: 10.0
    neg_weight: 1.0
    shuffle: true
    seed: 42
    process_on_the_fly: false
  - dataset_id: qwen2_5_7b_longfact_augmented_train
    hf_repo: obalcells/longfact-augmented-annotations
    subset: Qwen2.5-7B-Instruct
    split: train
    max_length: 1536
    default_ignore: false
    last_span_token: false
    ignore_buffer: 0
    pos_weight: 10.0
    neg_weight: 1.0
    shuffle: true
    seed: 42
    process_on_the_fly: false
  - dataset_id: gemma2_9b_longfact_augmented_train
    hf_repo: obalcells/longfact-augmented-annotations
    subset: gemma-2-9b-it
    split: train
    max_length: 1536
    default_ignore: false
    last_span_token: false
    ignore_buffer: 0
    pos_weight: 10.0
    neg_weight: 1.0
    shuffle: true
    seed: 42
    process_on_the_fly: false
  - dataset_id: mistral_small_24b_longfact_augmented_train
    hf_repo: obalcells/longfact-augmented-annotations
    subset: Mistral-Small-24B-Instruct-2501
    split: train
    max_length: 1536
    default_ignore: false
    last_span_token: false
    ignore_buffer: 0
    pos_weight: 10.0
    neg_weight: 1.0
    shuffle: true
    seed: 42
    process_on_the_fly: false
  - dataset_id: llama3_1_8b_trivia_qa_train
    hf_repo: obalcells/triviaqa-balanced
    subset: Meta-Llama-3.1-8B-Instruct
    split: train
    max_length: 1536
    default_ignore: true
    last_span_token: false
    ignore_buffer: 0
    pos_weight: 10.0
    neg_weight: 1.0
    shuffle: true
    seed: 42
    process_on_the_fly: false
eval_datasets:
  - dataset_id: llama3_1_8b_longform_test
    hf_repo: obalcells/longfact-annotations
    subset: Meta-Llama-3.1-8B-Instruct
    split: test
    max_length: 1536
    pos_weight: 10.0
    neg_weight: 1.0
    default_ignore: false
    shuffle: false
  - dataset_id: llama3_1_8b_longform_augmented_test
    hf_repo: obalcells/longfact-augmented-annotations
    subset: Meta-Llama-3.1-8B-Instruct
    split: test
    max_length: 1536
    pos_weight: 10.0
    neg_weight: 1.0
    default_ignore: false
    shuffle: false
  - dataset_id: llama3_1_8b_trivia_qa_test
    hf_repo: obalcells/triviaqa-balanced
    subset: Meta-Llama-3.1-8B-Instruct
    split: test
    max_length: 128
    pos_weight: 10.0
    neg_weight: 1.0
    default_ignore: false
    shuffle: false
  - dataset_id: llama3_1_8b_healthbench_test
    hf_repo: obalcells/healthbench-annotations
    subset: Meta-Llama-3.1-8B-Instruct
    split: test
    max_length: 1536
    pos_weight: 1.0
    neg_weight: 1.0
    default_ignore: false
    shuffle: false<|MERGE_RESOLUTION|>--- conflicted
+++ resolved
@@ -37,22 +37,10 @@
   lora_alpha: 64
   lora_dropout: 0.05
   load_from: null
-<<<<<<< HEAD
-  hf_repo_id: "obalcells/hallucination-probes"
-
-  threshold: 0.5
-
-
-wandb_project: "hallucination-probes"
-wandb_entity: "miki-light"
-
-upload_to_hf: false
-=======
   hf_repo_id: FayElhassan/hallucination-probes
   threshold: 0.46
 wandb_project: hallucination-probes
 upload_to_hf: true
->>>>>>> 29b21fc1
 save_evaluation_metrics: true
 save_roc_curves: false
 dump_raw_eval_results: false
